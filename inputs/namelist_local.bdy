--- conflicted
+++ resolved
@@ -1,108 +1,104 @@
-!!>>>>>>>>>>>>>>>>>>>>>>>>>>>>>>>>>>>>>>>>>>>>>>>>>>>>>>>>>>>>>>>>>>>>>>>>>>>>>
-!! NEMO/OPA  : namelist for BDY generation tool
-!!            
-!!             User inputs for generating open boundary conditions
-!!             employed by the BDY module in NEMO. Boundary data
-!!             can be set up for v3.2 NEMO and above.
-!!            
-!!             More info here.....
-!!            
-!!>>>>>>>>>>>>>>>>>>>>>>>>>>>>>>>>>>>>>>>>>>>>>>>>>>>>>>>>>>>>>>>>>>>>>>>>>>>>>
-
-!------------------------------------------------------------------------------
-!   vertical coordinate
-!------------------------------------------------------------------------------
-   ln_zco      = .false.   !  z-coordinate - full    steps   (T/F)  
-   ln_zps      = .true.    !  z-coordinate - partial steps   (T/F)
-   ln_sco      = .false.   !  s- or hybrid z-s-coordinate    (T/F)
-   rn_hmin     =   -10     !  min depth of the ocean (>0) or 
-                           !  min number of ocean level (<0)
-
-!------------------------------------------------------------------------------
-!   s-coordinate or hybrid z-s-coordinate
-!------------------------------------------------------------------------------
-   rn_sbot_min =   10.     !  minimum depth of s-bottom surface (>0) (m)
-   rn_sbot_max = 7000.     !  maximum depth of s-bottom surface 
-                           !  (= ocean depth) (>0) (m)
-   ln_s_sigma  = .false.   !  hybrid s-sigma coordinates
-   rn_hc       =  150.0    !  critical depth with s-sigma
-
-!------------------------------------------------------------------------------
-!  grid information 
-!------------------------------------------------------------------------------
-   sn_src_hgr = './benchmark/grid_low_res_C/mesh_hgr.nc' 
-   sn_src_zgr = './benchmark/grid_low_res_C/mesh_zgr.nc'
-   sn_dst_hgr = './benchmark/grid_C/mesh_hgr_zps.nc'
-   sn_dst_zgr = './benchmark/grid_C/mesh_zgr_zps.nc'
-   sn_src_msk = './benchmark/grid_low_res_C/mask.nc'
-   sn_bathy   = './benchmark/grid_C/NNA_R12_bathy_meter_bench.nc'
-
-!------------------------------------------------------------------------------
-!  I/O 
-!------------------------------------------------------------------------------
-<<<<<<< HEAD
-   sn_src_dir = '/Users/jdha/Projects/GitHub/PyNEMO3/inputs/src_data_local.ncml' ! src_files/'
-=======
-   sn_src_dir = '/Users/jdha/Projects/GitHub/PyNEMO/inputs/src_data_local.ncml' ! src_files/'
->>>>>>> b1ee0b2f
-   sn_dst_dir = './outputs'
-   sn_fn      = 'NNA_R12'             ! prefix for output files
-   nn_fv      = -1e20                 !  set fill value for output files
-   nn_src_time_adj = 0                ! src time adjustment
-   sn_dst_metainfo = 'Benchmarking Data'
-
-!------------------------------------------------------------------------------
-!  unstructured open boundaries                         
-!------------------------------------------------------------------------------
-    ln_coords_file = .true.               !  =T : produce bdy coordinates files
-    cn_coords_file = 'coordinates.bdy.nc' !  name of bdy coordinates files 
-                                          !  (if ln_coords_file=.TRUE.)
-    ln_mask_file   = .false.              !  =T : read mask from file
-    cn_mask_file   = 'mask.nc'            !  name of mask file 
-                                          !  (if ln_mask_file=.TRUE.)
-    ln_dyn2d       = .false.              !  boundary conditions for 
-                                          !  barotropic fields
-    ln_dyn3d       = .false.              !  boundary conditions for 
-                                          !  baroclinic velocities
-    ln_tra         = .true.               !  boundary conditions for T and S
-    ln_ice         = .false.              !  ice boundary condition   
-    nn_rimwidth    = 9                    !  width of the relaxation zone
-
-!------------------------------------------------------------------------------
-!  unstructured open boundaries tidal parameters                        
-!------------------------------------------------------------------------------
-    ln_tide        = .false.              !  =T : produce bdy tidal conditions
-    sn_tide_model  = 'FES'                !  Name of tidal model (FES|TPXO)
-    clname(1)      = 'M2'                 !  constituent name
-    clname(2)      = 'S2'         
-    clname(3)      = 'K2'        
-    ln_trans       = .true.               !  interpolate transport rather than
-                                          !  velocities
-!------------------------------------------------------------------------------
-!  Time information
-!------------------------------------------------------------------------------
-    nn_year_000     = 1979        !  year start
-    nn_year_end     = 1979        !  year end
-    nn_month_000    = 11          !  month start (default = 1 is years>1)
-    nn_month_end    = 11          !  month end (default = 12 is years>1)
-    sn_dst_calendar = 'gregorian' !  output calendar format
-    nn_base_year    = 1960        !  base year for time counter
-	sn_tide_grid   = './src_data/tide/grid_tpxo7.2.nc'
-	sn_tide_h      = './src_data/tide/h_tpxo7.2.nc'
-	sn_tide_u      = './src_data/tide/u_tpxo7.2.nc'
-	
-!------------------------------------------------------------------------------
-!  Additional parameters
-!------------------------------------------------------------------------------
-    nn_wei  = 1                   !  smoothing filter weights 
-    rn_r0   = 0.041666666         !  decorrelation distance use in gauss
-                                  !  smoothing onto dst points. Need to 
-                                  !  make this a funct. of dlon
-    sn_history  = 'Benchmarking test case'
-                                  !  history for netcdf file
-    ln_nemo3p4  = .true.          !  else presume v3.2 or v3.3
-    nn_alpha    = 0               !  Euler rotation angle
-    nn_beta     = 0               !  Euler rotation angle
-    nn_gamma    = 0               !  Euler rotation angle
-	rn_mask_max_depth = 100.0     !  Maximum depth to be ignored for the mask
-	rn_mask_shelfbreak_dist = 20000.0 !  Distance from the shelf break
+!!>>>>>>>>>>>>>>>>>>>>>>>>>>>>>>>>>>>>>>>>>>>>>>>>>>>>>>>>>>>>>>>>>>>>>>>>>>>>>
+!! NEMO/OPA  : namelist for BDY generation tool
+!!            
+!!             User inputs for generating open boundary conditions
+!!             employed by the BDY module in NEMO. Boundary data
+!!             can be set up for v3.2 NEMO and above.
+!!            
+!!             More info here.....
+!!            
+!!>>>>>>>>>>>>>>>>>>>>>>>>>>>>>>>>>>>>>>>>>>>>>>>>>>>>>>>>>>>>>>>>>>>>>>>>>>>>>
+
+!------------------------------------------------------------------------------
+!   vertical coordinate
+!------------------------------------------------------------------------------
+   ln_zco      = .false.   !  z-coordinate - full    steps   (T/F)  
+   ln_zps      = .true.    !  z-coordinate - partial steps   (T/F)
+   ln_sco      = .false.   !  s- or hybrid z-s-coordinate    (T/F)
+   rn_hmin     =   -10     !  min depth of the ocean (>0) or 
+                           !  min number of ocean level (<0)
+
+!------------------------------------------------------------------------------
+!   s-coordinate or hybrid z-s-coordinate
+!------------------------------------------------------------------------------
+   rn_sbot_min =   10.     !  minimum depth of s-bottom surface (>0) (m)
+   rn_sbot_max = 7000.     !  maximum depth of s-bottom surface 
+                           !  (= ocean depth) (>0) (m)
+   ln_s_sigma  = .false.   !  hybrid s-sigma coordinates
+   rn_hc       =  150.0    !  critical depth with s-sigma
+
+!------------------------------------------------------------------------------
+!  grid information 
+!------------------------------------------------------------------------------
+   sn_src_hgr = './benchmark/grid_low_res_C/mesh_hgr.nc' 
+   sn_src_zgr = './benchmark/grid_low_res_C/mesh_zgr.nc'
+   sn_dst_hgr = './benchmark/grid_C/mesh_hgr_zps.nc'
+   sn_dst_zgr = './benchmark/grid_C/mesh_zgr_zps.nc'
+   sn_src_msk = './benchmark/grid_low_res_C/mask.nc'
+   sn_bathy   = './benchmark/grid_C/NNA_R12_bathy_meter_bench.nc'
+
+!------------------------------------------------------------------------------
+!  I/O 
+!------------------------------------------------------------------------------
+   sn_src_dir = '/Users/jdha/Projects/GitHub/PyNEMO/inputs/src_data_local.ncml' ! src_files/'
+   sn_dst_dir = './outputs'
+   sn_fn      = 'NNA_R12'             ! prefix for output files
+   nn_fv      = -1e20                 !  set fill value for output files
+   nn_src_time_adj = 0                ! src time adjustment
+   sn_dst_metainfo = 'Benchmarking Data'
+
+!------------------------------------------------------------------------------
+!  unstructured open boundaries                         
+!------------------------------------------------------------------------------
+    ln_coords_file = .true.               !  =T : produce bdy coordinates files
+    cn_coords_file = 'coordinates.bdy.nc' !  name of bdy coordinates files 
+                                          !  (if ln_coords_file=.TRUE.)
+    ln_mask_file   = .false.              !  =T : read mask from file
+    cn_mask_file   = 'mask.nc'            !  name of mask file 
+                                          !  (if ln_mask_file=.TRUE.)
+    ln_dyn2d       = .false.              !  boundary conditions for 
+                                          !  barotropic fields
+    ln_dyn3d       = .false.              !  boundary conditions for 
+                                          !  baroclinic velocities
+    ln_tra         = .true.               !  boundary conditions for T and S
+    ln_ice         = .false.              !  ice boundary condition   
+    nn_rimwidth    = 9                    !  width of the relaxation zone
+
+!------------------------------------------------------------------------------
+!  unstructured open boundaries tidal parameters                        
+!------------------------------------------------------------------------------
+    ln_tide        = .false.              !  =T : produce bdy tidal conditions
+    sn_tide_model  = 'FES'                !  Name of tidal model (FES|TPXO)
+    clname(1)      = 'M2'                 !  constituent name
+    clname(2)      = 'S2'         
+    clname(3)      = 'K2'        
+    ln_trans       = .true.               !  interpolate transport rather than
+                                          !  velocities
+!------------------------------------------------------------------------------
+!  Time information
+!------------------------------------------------------------------------------
+    nn_year_000     = 1979        !  year start
+    nn_year_end     = 1979        !  year end
+    nn_month_000    = 11          !  month start (default = 1 is years>1)
+    nn_month_end    = 11          !  month end (default = 12 is years>1)
+    sn_dst_calendar = 'gregorian' !  output calendar format
+    nn_base_year    = 1960        !  base year for time counter
+	sn_tide_grid   = './src_data/tide/grid_tpxo7.2.nc'
+	sn_tide_h      = './src_data/tide/h_tpxo7.2.nc'
+	sn_tide_u      = './src_data/tide/u_tpxo7.2.nc'
+	
+!------------------------------------------------------------------------------
+!  Additional parameters
+!------------------------------------------------------------------------------
+    nn_wei  = 1                   !  smoothing filter weights 
+    rn_r0   = 0.041666666         !  decorrelation distance use in gauss
+                                  !  smoothing onto dst points. Need to 
+                                  !  make this a funct. of dlon
+    sn_history  = 'Benchmarking test case'
+                                  !  history for netcdf file
+    ln_nemo3p4  = .true.          !  else presume v3.2 or v3.3
+    nn_alpha    = 0               !  Euler rotation angle
+    nn_beta     = 0               !  Euler rotation angle
+    nn_gamma    = 0               !  Euler rotation angle
+	rn_mask_max_depth = 100.0     !  Maximum depth to be ignored for the mask
+	rn_mask_shelfbreak_dist = 20000.0 !  Distance from the shelf break