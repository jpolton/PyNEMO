--- conflicted
+++ resolved
@@ -1,356 +1,311 @@
-'''
-Module to extract constituents for the input grid mapped onto output grid
-
-@author: Mr. Srikanth Nagella
-'''
-
-# pylint: disable=E1103
-# pylint: disable=no-name-in-module
-import copy
-from . import tpxo_extract_HC
-<<<<<<< HEAD
-from . import fes2014_extract_HC
-=======
->>>>>>> ef7f1fb2
-import numpy as np
-from netCDF4 import Dataset
-from pynemo import nemo_bdy_grid_angle
-from pynemo.utils.nemo_bdy_lib import rot_rep
-from pynemo.reader.factory import GetFile
-
-import logging
-
-<<<<<<< HEAD
-def nemo_bdy_tide_rot(setup, DstCoord, Grid_T, Grid_U, Grid_V, comp):
-    """
-    Global Tidal model interpolation onto target grid, including grid rotation
-=======
-def nemo_bdy_tpx7p2_rot(setup, DstCoord, Grid_T, Grid_U, Grid_V, comp):
-    """
-    TPXO Global Tidal model interpolation including rotation grid
->>>>>>> ef7f1fb2
-
-    INPUTS:
-        setup:                  settings
-        DstCoord:               ...
-        Grid_T         :        grid_type, bdy_r
-        Grid_U, Grid_V :        bdy_i , grid_type, bdy_r
-        comp:                   dictionary of harmonics read from namelist.
-                                e.g. {'1':"M2" , '2':"<constituent name>", ...}
-
-    RETURNS:
-<<<<<<< HEAD
-        cosz, sinz, cosu, sinu, cosv, sinv: [# of constituents, number of bdy points]
-=======
-        cosz, sinz, cosu, sinu, cosv, sinv : [# of constituents, number of bdy points]
->>>>>>> ef7f1fb2
-    """
-    key_transport = 0 # compute the velocities from transport
-    numharm = len(comp)
-    logger = logging.getLogger(__name__)
-    g_type = Grid_T.grid_type
-    DC = copy.deepcopy(DstCoord)
-    dst_lon = DC.bdy_lonlat[g_type]['lon'][Grid_T.bdy_r == 0]
-    dst_lat = DC.bdy_lonlat[g_type]['lat'][Grid_T.bdy_r == 0]
-
-    #nbdyz = len(Grid_T.bdy_i)
-    nbdyu = len(Grid_U.bdy_i)
-    nbdyv = len(Grid_V.bdy_i)
-
-    #convert the dst_lon into TMD Conventions (0E/360E)
-    dst_lon[dst_lon < 0.0] = dst_lon[dst_lon < 0.0]+360.0
-    #extract the surface elevation at each z-point
-<<<<<<< HEAD
-    if setup.settings['tide_model'].lower() == 'tpxo7p2':
-        tide_z = tpxo_extract_HC.TpxoExtract(setup.settings, dst_lat, dst_lon, g_type)
-    elif setup.settings['tide_model'].lower()=='fes2014':
-        tide_z = fes2014_extract_HC.FesExtract(setup.settings, dst_lat, dst_lon, g_type)
-
-    #convert back the z-longitudes into the usual conventions (-180E/+180E)
-    dst_lon[dst_lon > 180.0] = dst_lon[dst_lon > 180.0]-360.0
-    #check if elevation data are missing
-    ind = np.where((np.isnan(tide_z.amp)) | (np.isnan(tide_z.gph)))
-    if ind[0].size > 0:
-        logger.warning('Missing elveation along the open boundary')
-
-    ampz = tide_z.amp
-    phaz = tide_z.gph
-=======
-    tpxo_z = tpxo_extract_HC.TpxoExtract(setup.settings, dst_lat, dst_lon, g_type)
-    #convert back the z-longitudes into the usual conventions (-180E/+180E)
-    dst_lon[dst_lon > 180.0] = dst_lon[dst_lon > 180.0]-360.0
-    #check if elevation data are missing
-    ind = np.where((np.isnan(tpxo_z.amp)) | (np.isnan(tpxo_z.gph)))
-    if ind[0].size > 0:
-        logger.warning('Missing elveation along the open boundary')
-
-    ampz = tpxo_z.amp
-    phaz = tpxo_z.gph
->>>>>>> ef7f1fb2
-    ampz[ind] = 0.0
-    phaz[ind] = 0.0
-
-    #extract U values of constituents
-    dst_lon = DC.bdy_lonlat[Grid_U.grid_type]['lon'][Grid_U.bdy_r == 0]
-    dst_lat = DC.bdy_lonlat[Grid_U.grid_type]['lat'][Grid_U.bdy_r == 0]
-    #set the array size for the target boundary output
-    if len(dst_lon) != len(dst_lon): logger.error('These should be the same size')
-    else: nbdyu = len(dst_lon)
-
-    #convert the U-longitudes into the TMD conventions (0/360E)
-    dst_lon[dst_lon < 0.0] = dst_lon[dst_lon < 0.0]+360.0
-
-<<<<<<< HEAD
-    if setup.settings['tide_model'].lower() == 'tpxo7p2':
-        tide_ux = tpxo_extract_HC.TpxoExtract(setup.settings, dst_lat, dst_lon, Grid_U.grid_type)
-        tide_vx = tpxo_extract_HC.TpxoExtract(setup.settings, dst_lat, dst_lon, Grid_V.grid_type)
-    elif setup.settings['tide_model'].lower() == 'fes2014':
-        tide_ux = fes2014_extract_HC.FesExtract(setup.settings, dst_lat, dst_lon, Grid_U.grid_type)
-        tide_vx = fes2014_extract_HC.FesExtract(setup.settings, dst_lat, dst_lon, Grid_V.grid_type)
-        
-    ampuX = tide_ux.amp
-    phauX = tide_ux.gph
-    ampvX = tide_vx.amp
-    phavX = tide_vx.gph
-=======
-    tpxo_ux = tpxo_extract_HC.TpxoExtract(setup.settings, dst_lat, dst_lon, Grid_U.grid_type)
-    tpxo_vx = tpxo_extract_HC.TpxoExtract(setup.settings, dst_lat, dst_lon, Grid_V.grid_type)
-
-    ampuX = tpxo_ux.amp
-    phauX = tpxo_ux.gph
-    ampvX = tpxo_vx.amp
-    phavX = tpxo_vx.gph
->>>>>>> ef7f1fb2
-
-    #check if ux data are missing
-    ind = np.where((np.isnan(ampuX)) | (np.isnan(phauX)))
-    if ind[0].size > 0:
-        logger.warning('Missing zonal velocity along the x open boundary')
-    ampuX[ind] = 0
-    phauX[ind] = 0
-    #check if vx data are missing
-    ind = np.where((np.isnan(ampvX)) | (np.isnan(phavX)))
-    if ind[0].size > 0:
-        logger.warning('Missing meridional velocity along the x open boundary')
-    ampvX[ind] = 0
-    phavX[ind] = 0
-
-    #convert back the u-longitudes into the usual conventions (-180E/+180E)
-    dst_lon[dst_lon > 180.0] = dst_lon[dst_lon > 180.0]-360.0
-
-    #extract V values of constituents
-    dst_lon = DC.bdy_lonlat[Grid_V.grid_type]['lon'][Grid_V.bdy_r == 0]
-    dst_lat = DC.bdy_lonlat[Grid_V.grid_type]['lat'][Grid_V.bdy_r == 0]
-    #set the array size for the target boundary output
-<<<<<<< HEAD
-    if len(dst_lon) != len(dst_lon): logger.error('These should be the same size')
-=======
-    if len(dst_lon) != len(dst_lat): logger.error('These should be the same size')
->>>>>>> ef7f1fb2
-    else: nbdyv = len(dst_lon)
-
-    #convert the U-longitudes into the TMD conventions (0/360E)
-    dst_lon[dst_lon < 0.0] = dst_lon[dst_lon < 0.0]+360.0
-<<<<<<< HEAD
-    if setup.settings['tide_model'].lower() == 'tpxo7p2':
-        tpxo_uy = tpxo_extract_HC.TpxoExtract(setup.settings, dst_lat, dst_lon, Grid_U.grid_type)
-        tpxo_vy = tpxo_extract_HC.TpxoExtract(setup.settings, dst_lat, dst_lon, Grid_V.grid_type)
-    elif setup.settings['tide_model'].lower() == 'fes2014':
-        tpxo_uy = fes2014_extract_HC.FesExtract(setup.settings, dst_lat, dst_lon, Grid_U.grid_type)
-        tpxo_vy = fes2014_extract_HC.FesExtract(setup.settings, dst_lat, dst_lon, Grid_V.grid_type)
-=======
-    tpxo_uy = tpxo_extract_HC.TpxoExtract(setup.settings, dst_lat, dst_lon, Grid_U.grid_type)
-    tpxo_vy = tpxo_extract_HC.TpxoExtract(setup.settings, dst_lat, dst_lon, Grid_V.grid_type)
->>>>>>> ef7f1fb2
-
-    ampuY = tpxo_uy.amp
-    phauY = tpxo_uy.gph
-    ampvY = tpxo_vy.amp
-    phavY = tpxo_vy.gph
-
-    #check if uy data are missing
-    ind = np.where((np.isnan(ampuY)) | (np.isnan(phauY)))
-    if ind[0].size > 0:
-        logger.warning('Missing zonal velocity along the y open boundary')
-    ampuY[ind] = 0
-    phauY[ind] = 0
-    #check if ux data are missing
-    ind = np.where((np.isnan(ampvY)) | (np.isnan(phavY)))
-    if ind[0].size > 0:
-        logger.warning('Missing meridional velocity along the y open boundary')
-    ampvY[ind] = 0
-    phavY[ind] = 0
-
-    #convert back the u-longitudes into the usual conventions (-180E/+180E)
-    dst_lon[dst_lon > 180.0] = dst_lon[dst_lon > 180.0]-360.0
-
-    #extract the depths along the U-point open boundary
-    zgr = GetFile(setup.settings['dst_zgr'])#Dataset(settings['dst_zgr'], 'r')
-    mbathy = zgr['mbathy'][:,:,:].squeeze() #zgr.variables['mbathy'][:,:,:]
-
-    #summing over scale factors as zps doesn't have hbat variable
-    #e3X = zgr.variables['e3u']
-    #e3X = np.squeeze(e3X)
-    try: # Read in either 3D or 4D data. 
-        e3X = zgr['e3u'][:,:,:].squeeze()
-    except ValueError:
-        e3X = zgr['e3u'][:,:,:,:].squeeze()
-    if len(np.shape(e3X)) != 3:
-        logger.warning('Expected a 3D array for e3u field')
-
-    heightrange = np.arange(1, e3X.shape[0]+1)
-    regular_heightprofile = np.tile(heightrange,
-                                    e3X.shape[1]*e3X.shape[2]\
-                                    ).reshape(heightrange.shape[0],
-                                              e3X.shape[1],
-                                              e3X.shape[2],
-                                              order='F')
-    ind = np.tile(mbathy, [e3X.shape[0], 1, 1]) >= regular_heightprofile
-
-    # in u direction blank cells neighbouring T-point land as defined by mbathy
-    ind[:, :, 1:] = ind[:, :, 0:-1] | ind[:, :, 1:]
-    hbatX = np.sum(e3X*ind, 0)
-
-    depu = np.zeros((1, Grid_U.bdy_i.shape[0]))
-    for n in range(0, Grid_U.bdy_i.shape[0]):
-        depu[0, n] = hbatX[Grid_U.bdy_i[n, 1], Grid_U.bdy_i[n, 0]]
-
-    #extract the depths along the V-point open boundary
-    #summing over scale factors as zps doesn't have hbat variable
-    #e3X = zgr.variables['e3v']
-    #e3X = np.squeeze(e3X)
-    try: # Read in either 3D or 4D data. 
-        e3X = zgr['e3v'][:,:,:].squeeze()
-    except ValueError:
-        e3X = zgr['e3v'][:,:,:,:].squeeze()
-    if len(np.shape(e3X)) != 3:
-        logger.warning('Expected a 3D array for e3v field')
-
-    heightrange = np.arange(1, e3X.shape[0]+1)
-    regular_heightprofile = np.tile(heightrange,
-                                    e3X.shape[1]*e3X.shape[2]\
-                                    ).reshape(heightrange.shape[0],
-                                              e3X.shape[1],
-                                              e3X.shape[2],
-                                              order='F')
-    ind = np.tile(mbathy, [e3X.shape[0], 1, 1]) >= regular_heightprofile
-
-    # in u direction blank cells neighbouring T-point land as defined by mbathy
-    ind[:, 1:, :] = ind[:, 0:-1, :] | ind[:, 1:, :]
-    hbatX = np.sum(e3X*ind, 0)
-
-    depv = np.zeros((1, Grid_V.bdy_i.shape[0]))
-    for n in range(0, Grid_V.bdy_i.shape[0]):
-        depv[0, n] = hbatX[Grid_V.bdy_i[n, 1], Grid_V.bdy_i[n, 0]]
-
-    cosz = np.zeros((numharm, ampz.shape[1]))
-    sinz = np.zeros((numharm, ampz.shape[1]))
-    cosuX = np.zeros((numharm, nbdyu))
-    sinuX = np.zeros((numharm, nbdyu))
-    cosvX = np.zeros((numharm, nbdyu))
-    sinvX = np.zeros((numharm, nbdyu))
-    cosuY = np.zeros((numharm, nbdyv))
-    sinuY = np.zeros((numharm, nbdyv))
-    cosvY = np.zeros((numharm, nbdyv))
-    sinvY = np.zeros((numharm, nbdyv))
-
-<<<<<<< HEAD
-    compindx = constituents_index(tide_z.cons, comp)
-=======
-    compindx = constituents_index(tpxo_z.cons, comp)
->>>>>>> ef7f1fb2
-    for h in range(0, numharm):
-        c = int(compindx[h])
-        if c != -1:
-            cosz[h, :] = ampz[c, :] * np.cos(np.deg2rad(phaz[c, :]))
-            sinz[h, :] = ampz[c, :] * np.sin(np.deg2rad(phaz[c, :]))
-
-            if key_transport == 1:
-                if (np.sum(depu[:] <= 0.0) > 0) | (np.sum(depv[:] <= 0.0) > 0):
-                    logger.error(' Error: Land or Mask contamination')
-
-                cosuX[h, :] = ampuX[c, :] * np.cos(np.deg2rad(phauX[c, :])) / depu
-                sinuX[h, :] = ampuX[c, :] * np.sin(np.deg2rad(phauX[c, :])) / depu
-                cosvX[h, :] = ampvX[c, :] * np.cos(np.deg2rad(phavX[c, :])) / depu
-                sinvX[h, :] = ampvX[c, :] * np.sin(np.deg2rad(phavX[c, :])) / depu
-                cosuY[h, :] = ampuY[c, :] * np.cos(np.deg2rad(phauY[c, :])) / depv
-                sinuY[h, :] = ampuY[c, :] * np.sin(np.deg2rad(phauY[c, :])) / depv
-                cosvY[h, :] = ampvY[c, :] * np.cos(np.deg2rad(phavY[c, :])) / depv
-                sinvY[h, :] = ampvY[c, :] * np.sin(np.deg2rad(phavY[c, :])) / depv
-            else:
-                cosuX[h, :] = 0.01 * ampuX[c, :] * np.cos(np.deg2rad(phauX[c, :]))
-                sinuX[h, :] = 0.01 * ampuX[c, :] * np.sin(np.deg2rad(phauX[c, :]))
-                cosvX[h, :] = 0.01 * ampvX[c, :] * np.cos(np.deg2rad(phavX[c, :]))
-                sinvX[h, :] = 0.01 * ampvX[c, :] * np.sin(np.deg2rad(phavX[c, :]))
-                cosuY[h, :] = 0.01 * ampuY[c, :] * np.cos(np.deg2rad(phauY[c, :]))
-                sinuY[h, :] = 0.01 * ampuY[c, :] * np.sin(np.deg2rad(phauY[c, :]))
-                cosvY[h, :] = 0.01 * ampvY[c, :] * np.cos(np.deg2rad(phavY[c, :]))
-                sinvY[h, :] = 0.01 * ampvY[c, :] * np.sin(np.deg2rad(phavY[c, :]))
-
-# TOD:: Do we need to rotate ??? And is this method  correct ????
-    maxJ = DC.lonlat['t']['lon'].shape[0]
-    maxI = DC.lonlat['t']['lon'].shape[1]
-    dst_gcos = np.ones([maxJ, maxI])
-    dst_gsin = np.zeros([maxJ, maxI])
-    #lets start with the u-points
-    grid_angles = nemo_bdy_grid_angle.GridAngle(setup.settings['dst_hgr'], 0, maxI, 0, maxJ, 'u')
-    dst_gcos = grid_angles.cosval
-    dst_gsin = grid_angles.sinval
-
-    #retain only boundary points rotation information
-    tmp_gcos = np.zeros((Grid_U.bdy_r==0).sum())
-    tmp_gsin = np.zeros((Grid_U.bdy_r==0).sum())
-    for index in range(len(tmp_gcos)):
-        tmp_gcos[index] = dst_gcos[Grid_U.bdy_i[index, 1], Grid_U.bdy_i[index, 0]] # Iterate over bdy_i (not bdy_r )because the
-        tmp_gsin[index] = dst_gsin[Grid_U.bdy_i[index, 1], Grid_U.bdy_i[index, 0]] #  first portion are the edge values
-    dst_gcos = tmp_gcos
-    dst_gsin = tmp_gsin
-
-    cosu = rot_rep(cosuX, cosvX, 'u', 'en to i', dst_gcos, dst_gsin)
-    sinu = rot_rep(sinuX, sinvX, 'u', 'en to i', dst_gcos, dst_gsin)
-
-    #let do the v points
-    dst_gcos = np.ones([maxJ, maxI])
-    dst_gsin = np.zeros([maxJ, maxI])
-    grid_angles = nemo_bdy_grid_angle.GridAngle(setup.settings['dst_hgr'], 0, maxI, 0, maxJ, 'v')
-    dst_gcos = grid_angles.cosval
-    dst_gsin = grid_angles.sinval
-
-    #retain only boundary points rotation information
-    tmp_gcos = np.zeros((Grid_V.bdy_r==0).sum())
-    tmp_gsin = np.zeros((Grid_V.bdy_r==0).sum())
-    for index in range(len(tmp_gcos)):
-        tmp_gcos[index] = dst_gcos[Grid_V.bdy_i[index, 1], Grid_V.bdy_i[index, 0]]
-        tmp_gsin[index] = dst_gsin[Grid_V.bdy_i[index, 1], Grid_V.bdy_i[index, 0]]
-    dst_gcos = tmp_gcos
-    dst_gsin = tmp_gsin
-
-    cosv = rot_rep(cosuY, cosvY, 'v', 'en to j', dst_gcos, dst_gsin)
-    sinv = rot_rep(sinuY, sinvY, 'v', 'en to j', dst_gcos, dst_gsin)
-
-    #return the values
-    return cosz, sinz, cosu, sinu, cosv, sinv
-
-<<<<<<< HEAD
-=======
-
->>>>>>> ef7f1fb2
-def constituents_index(constituents, inputcons):
-    """
-    Converts the input contituents to index in the tidal constituents.
-    Inputs:     constituents: The list of constituents available from the source data
-                        e.g. TPXO: ['m2', 's2', 'n2', 'k2', 'k1', 'o1', 'p1', 'q1', 'mf', 'mm', 'm4', 'ms4', 'mn4']
-                inputcons: The dictionary of constituents from the namelist with their numbers 
-                        e.g. {'1': "'M2'", '3': "'K2'", '2': "'S2'", '4': "'M4'"}
-    Output:     retindx: The indices (relative to the source data list) of the dictionary items from the namelist
-                        e.g. [  0.   3.   1.  10.]
-    """
-    retindx = np.zeros(len(inputcons))
-    count = 0
-    for value in list(inputcons.values()):
-        const_name = value.replace("'", "").lower() # force inputcons entries to lowercase
-        retindx[count] = [x.lower() for x in constituents].index(const_name) # force constituents to lowercase
-        count = count+1
-    return retindx
-#    tpxo_z.Gph
-#    tpxo_z.amp
+'''
+Module to extract constituents for the input grid mapped onto output grid
+
+@author: Mr. Srikanth Nagella
+'''
+
+# pylint: disable=E1103
+# pylint: disable=no-name-in-module
+import copy
+from . import tpxo_extract_HC
+from . import fes2014_extract_HC
+import numpy as np
+from netCDF4 import Dataset
+from pynemo import nemo_bdy_grid_angle
+from pynemo.utils.nemo_bdy_lib import rot_rep
+from pynemo.reader.factory import GetFile
+
+import logging
+
+def nemo_bdy_tide_rot(setup, DstCoord, Grid_T, Grid_U, Grid_V, comp):
+    """
+    Global Tidal model interpolation onto target grid, including grid rotation
+
+
+    INPUTS:
+        setup:                  settings
+        DstCoord:               ...
+        Grid_T         :        grid_type, bdy_r
+        Grid_U, Grid_V :        bdy_i , grid_type, bdy_r
+        comp:                   dictionary of harmonics read from namelist.
+                                e.g. {'1':"M2" , '2':"<constituent name>", ...}
+
+    RETURNS:
+        cosz, sinz, cosu, sinu, cosv, sinv: [# of constituents, number of bdy points]
+
+    """
+    key_transport = 0 # compute the velocities from transport
+    numharm = len(comp)
+    logger = logging.getLogger(__name__)
+    g_type = Grid_T.grid_type
+    DC = copy.deepcopy(DstCoord)
+    dst_lon = DC.bdy_lonlat[g_type]['lon'][Grid_T.bdy_r == 0]
+    dst_lat = DC.bdy_lonlat[g_type]['lat'][Grid_T.bdy_r == 0]
+
+    #nbdyz = len(Grid_T.bdy_i)
+    nbdyu = len(Grid_U.bdy_i)
+    nbdyv = len(Grid_V.bdy_i)
+
+    #convert the dst_lon into TMD Conventions (0E/360E)
+    dst_lon[dst_lon < 0.0] = dst_lon[dst_lon < 0.0]+360.0
+    #extract the surface elevation at each z-point
+    if setup.settings['tide_model'].lower() == 'tpxo7p2':
+        tide_z = tpxo_extract_HC.TpxoExtract(setup.settings, dst_lat, dst_lon, g_type)
+    elif setup.settings['tide_model'].lower()=='fes2014':
+        tide_z = fes2014_extract_HC.FesExtract(setup.settings, dst_lat, dst_lon, g_type)
+
+    #convert back the z-longitudes into the usual conventions (-180E/+180E)
+    dst_lon[dst_lon > 180.0] = dst_lon[dst_lon > 180.0]-360.0
+    #check if elevation data are missing
+    ind = np.where((np.isnan(tide_z.amp)) | (np.isnan(tide_z.gph)))
+    if ind[0].size > 0:
+        logger.warning('Missing elveation along the open boundary')
+
+    ampz = tide_z.amp
+    phaz = tide_z.gph
+
+    ampz[ind] = 0.0
+    phaz[ind] = 0.0
+
+    #extract U values of constituents
+    dst_lon = DC.bdy_lonlat[Grid_U.grid_type]['lon'][Grid_U.bdy_r == 0]
+    dst_lat = DC.bdy_lonlat[Grid_U.grid_type]['lat'][Grid_U.bdy_r == 0]
+    #set the array size for the target boundary output
+    if len(dst_lon) != len(dst_lon): logger.error('These should be the same size')
+    else: nbdyu = len(dst_lon)
+
+    #convert the U-longitudes into the TMD conventions (0/360E)
+    dst_lon[dst_lon < 0.0] = dst_lon[dst_lon < 0.0]+360.0
+
+    if setup.settings['tide_model'].lower() == 'tpxo7p2':
+        tide_ux = tpxo_extract_HC.TpxoExtract(setup.settings, dst_lat, dst_lon, Grid_U.grid_type)
+        tide_vx = tpxo_extract_HC.TpxoExtract(setup.settings, dst_lat, dst_lon, Grid_V.grid_type)
+    elif setup.settings['tide_model'].lower() == 'fes2014':
+        tide_ux = fes2014_extract_HC.FesExtract(setup.settings, dst_lat, dst_lon, Grid_U.grid_type)
+        tide_vx = fes2014_extract_HC.FesExtract(setup.settings, dst_lat, dst_lon, Grid_V.grid_type)
+        
+    ampuX = tide_ux.amp
+    phauX = tide_ux.gph
+    ampvX = tide_vx.amp
+    phavX = tide_vx.gph
+
+
+    #check if ux data are missing
+    ind = np.where((np.isnan(ampuX)) | (np.isnan(phauX)))
+    if ind[0].size > 0:
+        logger.warning('Missing zonal velocity along the x open boundary')
+    ampuX[ind] = 0
+    phauX[ind] = 0
+    #check if vx data are missing
+    ind = np.where((np.isnan(ampvX)) | (np.isnan(phavX)))
+    if ind[0].size > 0:
+        logger.warning('Missing meridional velocity along the x open boundary')
+    ampvX[ind] = 0
+    phavX[ind] = 0
+
+    #convert back the u-longitudes into the usual conventions (-180E/+180E)
+    dst_lon[dst_lon > 180.0] = dst_lon[dst_lon > 180.0]-360.0
+
+    #extract V values of constituents
+    dst_lon = DC.bdy_lonlat[Grid_V.grid_type]['lon'][Grid_V.bdy_r == 0]
+    dst_lat = DC.bdy_lonlat[Grid_V.grid_type]['lat'][Grid_V.bdy_r == 0]
+    #set the array size for the target boundary output
+    if len(dst_lon) != len(dst_lon): logger.error('These should be the same size')
+
+    else: nbdyv = len(dst_lon)
+
+    #convert the U-longitudes into the TMD conventions (0/360E)
+    dst_lon[dst_lon < 0.0] = dst_lon[dst_lon < 0.0]+360.0
+    if setup.settings['tide_model'].lower() == 'tpxo7p2':
+        tpxo_uy = tpxo_extract_HC.TpxoExtract(setup.settings, dst_lat, dst_lon, Grid_U.grid_type)
+        tpxo_vy = tpxo_extract_HC.TpxoExtract(setup.settings, dst_lat, dst_lon, Grid_V.grid_type)
+    elif setup.settings['tide_model'].lower() == 'fes2014':
+        tpxo_uy = fes2014_extract_HC.FesExtract(setup.settings, dst_lat, dst_lon, Grid_U.grid_type)
+        tpxo_vy = fes2014_extract_HC.FesExtract(setup.settings, dst_lat, dst_lon, Grid_V.grid_type)
+
+
+    ampuY = tpxo_uy.amp
+    phauY = tpxo_uy.gph
+    ampvY = tpxo_vy.amp
+    phavY = tpxo_vy.gph
+
+    #check if uy data are missing
+    ind = np.where((np.isnan(ampuY)) | (np.isnan(phauY)))
+    if ind[0].size > 0:
+        logger.warning('Missing zonal velocity along the y open boundary')
+    ampuY[ind] = 0
+    phauY[ind] = 0
+    #check if ux data are missing
+    ind = np.where((np.isnan(ampvY)) | (np.isnan(phavY)))
+    if ind[0].size > 0:
+        logger.warning('Missing meridional velocity along the y open boundary')
+    ampvY[ind] = 0
+    phavY[ind] = 0
+
+    #convert back the u-longitudes into the usual conventions (-180E/+180E)
+    dst_lon[dst_lon > 180.0] = dst_lon[dst_lon > 180.0]-360.0
+
+    #extract the depths along the U-point open boundary
+    zgr = GetFile(setup.settings['dst_zgr'])#Dataset(settings['dst_zgr'], 'r')
+    mbathy = zgr['mbathy'][:,:,:].squeeze() #zgr.variables['mbathy'][:,:,:]
+
+    #summing over scale factors as zps doesn't have hbat variable
+    #e3X = zgr.variables['e3u']
+    #e3X = np.squeeze(e3X)
+    try: # Read in either 3D or 4D data. 
+        e3X = zgr['e3u'][:,:,:].squeeze()
+    except ValueError:
+        e3X = zgr['e3u'][:,:,:,:].squeeze()
+    if len(np.shape(e3X)) != 3:
+        logger.warning('Expected a 3D array for e3u field')
+
+    heightrange = np.arange(1, e3X.shape[0]+1)
+    regular_heightprofile = np.tile(heightrange,
+                                    e3X.shape[1]*e3X.shape[2]\
+                                    ).reshape(heightrange.shape[0],
+                                              e3X.shape[1],
+                                              e3X.shape[2],
+                                              order='F')
+    ind = np.tile(mbathy, [e3X.shape[0], 1, 1]) >= regular_heightprofile
+
+    # in u direction blank cells neighbouring T-point land as defined by mbathy
+    ind[:, :, 1:] = ind[:, :, 0:-1] | ind[:, :, 1:]
+    hbatX = np.sum(e3X*ind, 0)
+
+    depu = np.zeros((1, Grid_U.bdy_i.shape[0]))
+    for n in range(0, Grid_U.bdy_i.shape[0]):
+        depu[0, n] = hbatX[Grid_U.bdy_i[n, 1], Grid_U.bdy_i[n, 0]]
+
+    #extract the depths along the V-point open boundary
+    #summing over scale factors as zps doesn't have hbat variable
+    #e3X = zgr.variables['e3v']
+    #e3X = np.squeeze(e3X)
+    try: # Read in either 3D or 4D data. 
+        e3X = zgr['e3v'][:,:,:].squeeze()
+    except ValueError:
+        e3X = zgr['e3v'][:,:,:,:].squeeze()
+    if len(np.shape(e3X)) != 3:
+        logger.warning('Expected a 3D array for e3v field')
+
+    heightrange = np.arange(1, e3X.shape[0]+1)
+    regular_heightprofile = np.tile(heightrange,
+                                    e3X.shape[1]*e3X.shape[2]\
+                                    ).reshape(heightrange.shape[0],
+                                              e3X.shape[1],
+                                              e3X.shape[2],
+                                              order='F')
+    ind = np.tile(mbathy, [e3X.shape[0], 1, 1]) >= regular_heightprofile
+
+    # in u direction blank cells neighbouring T-point land as defined by mbathy
+    ind[:, 1:, :] = ind[:, 0:-1, :] | ind[:, 1:, :]
+    hbatX = np.sum(e3X*ind, 0)
+
+    depv = np.zeros((1, Grid_V.bdy_i.shape[0]))
+    for n in range(0, Grid_V.bdy_i.shape[0]):
+        depv[0, n] = hbatX[Grid_V.bdy_i[n, 1], Grid_V.bdy_i[n, 0]]
+
+    cosz = np.zeros((numharm, ampz.shape[1]))
+    sinz = np.zeros((numharm, ampz.shape[1]))
+    cosuX = np.zeros((numharm, nbdyu))
+    sinuX = np.zeros((numharm, nbdyu))
+    cosvX = np.zeros((numharm, nbdyu))
+    sinvX = np.zeros((numharm, nbdyu))
+    cosuY = np.zeros((numharm, nbdyv))
+    sinuY = np.zeros((numharm, nbdyv))
+    cosvY = np.zeros((numharm, nbdyv))
+    sinvY = np.zeros((numharm, nbdyv))
+
+    compindx = constituents_index(tide_z.cons, comp)
+
+    for h in range(0, numharm):
+        c = int(compindx[h])
+        if c != -1:
+            cosz[h, :] = ampz[c, :] * np.cos(np.deg2rad(phaz[c, :]))
+            sinz[h, :] = ampz[c, :] * np.sin(np.deg2rad(phaz[c, :]))
+
+            if key_transport == 1:
+                if (np.sum(depu[:] <= 0.0) > 0) | (np.sum(depv[:] <= 0.0) > 0):
+                    logger.error(' Error: Land or Mask contamination')
+
+                cosuX[h, :] = ampuX[c, :] * np.cos(np.deg2rad(phauX[c, :])) / depu
+                sinuX[h, :] = ampuX[c, :] * np.sin(np.deg2rad(phauX[c, :])) / depu
+                cosvX[h, :] = ampvX[c, :] * np.cos(np.deg2rad(phavX[c, :])) / depu
+                sinvX[h, :] = ampvX[c, :] * np.sin(np.deg2rad(phavX[c, :])) / depu
+                cosuY[h, :] = ampuY[c, :] * np.cos(np.deg2rad(phauY[c, :])) / depv
+                sinuY[h, :] = ampuY[c, :] * np.sin(np.deg2rad(phauY[c, :])) / depv
+                cosvY[h, :] = ampvY[c, :] * np.cos(np.deg2rad(phavY[c, :])) / depv
+                sinvY[h, :] = ampvY[c, :] * np.sin(np.deg2rad(phavY[c, :])) / depv
+            else:
+                cosuX[h, :] = 0.01 * ampuX[c, :] * np.cos(np.deg2rad(phauX[c, :]))
+                sinuX[h, :] = 0.01 * ampuX[c, :] * np.sin(np.deg2rad(phauX[c, :]))
+                cosvX[h, :] = 0.01 * ampvX[c, :] * np.cos(np.deg2rad(phavX[c, :]))
+                sinvX[h, :] = 0.01 * ampvX[c, :] * np.sin(np.deg2rad(phavX[c, :]))
+                cosuY[h, :] = 0.01 * ampuY[c, :] * np.cos(np.deg2rad(phauY[c, :]))
+                sinuY[h, :] = 0.01 * ampuY[c, :] * np.sin(np.deg2rad(phauY[c, :]))
+                cosvY[h, :] = 0.01 * ampvY[c, :] * np.cos(np.deg2rad(phavY[c, :]))
+                sinvY[h, :] = 0.01 * ampvY[c, :] * np.sin(np.deg2rad(phavY[c, :]))
+
+# TOD:: Do we need to rotate ??? And is this method  correct ????
+    maxJ = DC.lonlat['t']['lon'].shape[0]
+    maxI = DC.lonlat['t']['lon'].shape[1]
+    dst_gcos = np.ones([maxJ, maxI])
+    dst_gsin = np.zeros([maxJ, maxI])
+    #lets start with the u-points
+    grid_angles = nemo_bdy_grid_angle.GridAngle(setup.settings['dst_hgr'], 0, maxI, 0, maxJ, 'u')
+    dst_gcos = grid_angles.cosval
+    dst_gsin = grid_angles.sinval
+
+    #retain only boundary points rotation information
+    tmp_gcos = np.zeros((Grid_U.bdy_r==0).sum())
+    tmp_gsin = np.zeros((Grid_U.bdy_r==0).sum())
+    for index in range(len(tmp_gcos)):
+        tmp_gcos[index] = dst_gcos[Grid_U.bdy_i[index, 1], Grid_U.bdy_i[index, 0]] # Iterate over bdy_i (not bdy_r )because the
+        tmp_gsin[index] = dst_gsin[Grid_U.bdy_i[index, 1], Grid_U.bdy_i[index, 0]] #  first portion are the edge values
+    dst_gcos = tmp_gcos
+    dst_gsin = tmp_gsin
+
+    cosu = rot_rep(cosuX, cosvX, 'u', 'en to i', dst_gcos, dst_gsin)
+    sinu = rot_rep(sinuX, sinvX, 'u', 'en to i', dst_gcos, dst_gsin)
+
+    #let do the v points
+    dst_gcos = np.ones([maxJ, maxI])
+    dst_gsin = np.zeros([maxJ, maxI])
+    grid_angles = nemo_bdy_grid_angle.GridAngle(setup.settings['dst_hgr'], 0, maxI, 0, maxJ, 'v')
+    dst_gcos = grid_angles.cosval
+    dst_gsin = grid_angles.sinval
+
+    #retain only boundary points rotation information
+    tmp_gcos = np.zeros((Grid_V.bdy_r==0).sum())
+    tmp_gsin = np.zeros((Grid_V.bdy_r==0).sum())
+    for index in range(len(tmp_gcos)):
+        tmp_gcos[index] = dst_gcos[Grid_V.bdy_i[index, 1], Grid_V.bdy_i[index, 0]]
+        tmp_gsin[index] = dst_gsin[Grid_V.bdy_i[index, 1], Grid_V.bdy_i[index, 0]]
+    dst_gcos = tmp_gcos
+    dst_gsin = tmp_gsin
+
+    cosv = rot_rep(cosuY, cosvY, 'v', 'en to j', dst_gcos, dst_gsin)
+    sinv = rot_rep(sinuY, sinvY, 'v', 'en to j', dst_gcos, dst_gsin)
+
+    #return the values
+    return cosz, sinz, cosu, sinu, cosv, sinv
+
+
+def constituents_index(constituents, inputcons):
+    """
+    Converts the input contituents to index in the tidal constituents.
+    Inputs:     constituents: The list of constituents available from the source data
+                        e.g. TPXO: ['m2', 's2', 'n2', 'k2', 'k1', 'o1', 'p1', 'q1', 'mf', 'mm', 'm4', 'ms4', 'mn4']
+                inputcons: The dictionary of constituents from the namelist with their numbers 
+                        e.g. {'1': "'M2'", '3': "'K2'", '2': "'S2'", '4': "'M4'"}
+    Output:     retindx: The indices (relative to the source data list) of the dictionary items from the namelist
+                        e.g. [  0.   3.   1.  10.]
+    """
+    retindx = np.zeros(len(inputcons))
+    count = 0
+    for value in list(inputcons.values()):
+        const_name = value.replace("'", "").lower() # force inputcons entries to lowercase
+        retindx[count] = [x.lower() for x in constituents].index(const_name) # force constituents to lowercase
+        count = count+1
+    return retindx
+#    tpxo_z.Gph
+#    tpxo_z.amp